--- conflicted
+++ resolved
@@ -1,14 +1,9 @@
 Infrasim-compute: bare-metal server simulator
 -----------------------------------------------------
 
-<<<<<<< HEAD
 .. image:: https://img.shields.io/pypi/v/nine.svg?maxAge=2592000   :target: https://pypi.python.org/pypi/infrasim-compute
 
 .. image:: https://img.shields.io/pypi/dm/Django.svg?maxAge=2592000   :target: https://pypi.python.org/pypi/infrasim-compute
-=======
-.. image:: https://img.shields.io/pypi/v/nine.svg?maxAge=2592000   :target: https://pypi.python.org/pypi/infrasim-compute.. image:: https://img.shields.io/pypi/dm/Django.svg?maxAge=2592000   :target: https://pypi.python.org/pypi/infrasim-compute
->>>>>>> 0ec23c00
-
 
 System Basic Requirements
 -------------------------
@@ -23,18 +18,12 @@
 ------------
 
 1. Install dependency:
-<<<<<<< HEAD
     **sudo apt-get install socat ipmitool qemu openipmi python-pip libssl-dev libssh-dev libpython-dev**
 
 2. For Ubuntu 14.04/15.04, upgrade pip:
     ** sudo pip install --upgrade pip**
 
 3. Install infrasim
-=======
-    **sudo apt-get install socat ipmitool qemu openipmi python-pip libssl-dev libssh-dev**
-
-2. Install infrasim
->>>>>>> 0ec23c00
     **sudo pip install infrasim-compute**
 
 
